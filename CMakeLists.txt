cmake_minimum_required(VERSION 3.10)
project(point-cloud-utils)
set(CMAKE_CXX_STANDARD 14)
set(CMAKE_BUILD_TYPE "Release")

option(GEOGRAM_WITH_HLBFGS "Non-linear solver (Yang Liu's HLBFGS)"             ON)
#option(NPE_WITH_EIGEN      "Whether to use the bundled version of Eigen"       ON)
option(EIGEN_WITH_MKL      "Whether to build Eigen with intel MKL or not"      OFF)
# Turn this off if you want to build on Arm.
option(NATIVE_SSE          "Whether to use the default optimization setup"     ON)

list(APPEND CMAKE_MODULE_PATH ${CMAKE_CURRENT_SOURCE_DIR}/cmake)

if(NOT NATIVE_SSE)
  # set this to empty so it is not later set to -msse<version>
  # also high-jack for deprecated compile warnings.
  set(FLAGS_SSE2 "-flax-vector-conversions")
  add_compile_definitions(NO_NATIVE_SSE)
endif()

# Download NumpyEigen if we haven't already
set(EXTERNAL_DEP_DIR ${CMAKE_CURRENT_SOURCE_DIR}/external)
include(DownloadExternalDeps)
download_dep(numpyeigen
  GIT_REPOSITORY https://github.com/fwilliams/numpyeigen.git
  GIT_TAG 9caa29b4bb49c17e6436710894a1fadeeb1eaee2
)
list(APPEND CMAKE_MODULE_PATH ${EXTERNAL_DEP_DIR}/numpyeigen/cmake)
set(CMAKE_POSITION_INDEPENDENT_CODE ON)
include(numpyeigen) # This will define Eigen3::Eigen if we enabled NPE_WITH_EIGEN

download_dep(igl
        GIT_REPOSITORY https://github.com/fwilliams/libigl.git
        GIT_TAG stable_with_macos_hotfix
)

download_dep(tinyply
        GIT_REPOSITORY https://github.com/fwilliams/tinyply.git
        GIT_TAG point_cloud_utils
)

if(NOT NATIVE_SSE)
  # igl has sse hardcoded, so use simde to redirect to the platforms native simd instructions.
  download_dep(simde
          GIT_REPOSITORY https://github.com/simd-everywhere/simde.git
          GIT_TAG dd0b662fd8cf4b1617dbbb4d08aa053e512b08e4
          )
endif()


# Build manifold as a static lib
download_dep(manifold
  GIT_REPOSITORY https://github.com/hjwdzh/Manifold.git
  GIT_TAG 81fd342e578e29fc15fb75d2b4d1e3c821fe33cb
)
set(MANIFOLD_SRC_DIR ${EXTERNAL_DEP_DIR}/manifold/src)
set(
    manifold_SRC
    ${MANIFOLD_SRC_DIR}/BVH.cpp
    ${MANIFOLD_SRC_DIR}/BVH.h
    ${MANIFOLD_SRC_DIR}/Intersection.cpp
    ${MANIFOLD_SRC_DIR}/Intersection.h
    ${MANIFOLD_SRC_DIR}/main.cpp
    ${MANIFOLD_SRC_DIR}/Model_OBJ.cpp
    ${MANIFOLD_SRC_DIR}/Model_OBJ.h
    ${MANIFOLD_SRC_DIR}/Octree.h)
add_library(manifold STATIC ${manifold_SRC})
set_target_properties(manifold PROPERTIES LINKER_LANGUAGE CXX)
target_include_directories(manifold PUBLIC ${MANIFOLD_SRC_DIR})
target_include_directories(manifold PRIVATE ${EXTERNAL_DEP_DIR}/manifold/3rd)
if (CMAKE_BUILD_TYPE STREQUAL "Debug")
    target_compile_options(manifold PRIVATE "${CMAKE_CXX_FLAGS} -Wall -pthread -DWITH_OMP  -Wno-int-in-bool-context -Wsign-compare -fsanitize=address")
else()
    target_compile_options(manifold PRIVATE "${CMAKE_CXX_FLAGS} -DWITH_OMP ")
endif()



# set(
#     mls_utils_SRC
#     ${CMAKE_CURRENT_SOURCE_DIR}/src/mls_utils/balltree.cpp
# )
# add_library(mls_utils STATIC ${mls_utils_SRC})
# set_target_properties(mls_utils PROPERTIES LINKER_LANGUAGE CXX)
# target_include_directories(mls_utils PRIVATE ${CMAKE_CURRENT_SOURCE_DIR}/external)
# target_include_directories(mls_utils PRIVATE ${CMAKE_CURRENT_SOURCE_DIR}/external/vcglib)
# target_include_directories(mls_utils PRIVATE ${CMAKE_CURRENT_SOURCE_DIR}/src)
# target_include_directories(mls_utils PRIVATE ${CMAKE_CURRENT_SOURCE_DIR}/external/numpyeigen/external/eigen)



# FIXME: MKL Support is totally broken
# Optionally build Eigen with the MKL backend
#if (${EIGEN_WITH_MKL})
#  find_package(MKL REQUIRED)
#  target_link_libraries(Eigen3::Eigen INTERFACE ${MKL_LIBRARIES})
#  target_include_directories(Eigen3::Eigen INTERFACE ${MKL_INCLUDE_DIRS})
#  target_compile_definitions(Eigen3::Eigen INTERFACE EIGEN_USE_MKL_ALL)
#endif(${EIGEN_WITH_MKL})

# Embree
set(EMBREE_DIR "${EXTERNAL_DEP_DIR}/embree")
if(NOT TARGET embree)
  download_dep(embree
    GIT_REPOSITORY https://github.com/embree/embree.git
<<<<<<< HEAD
    GIT_TAG        v3.13.5
=======
    GIT_TAG        v3.13.4
>>>>>>> 35b9f18f
  )

  # Note: On macOS, building embree as a static lib can only be done with a single ISA target.
  set(EMBREE_MAX_ISA "DEFAULT" CACHE STRING "Selects highest ISA to support.")
  set(EMBREE_TESTING_INTENSITY 0 CACHE STRING "")
  set(EMBREE_ISPC_SUPPORT OFF CACHE BOOL " ")
  set(EMBREE_TASKING_SYSTEM "INTERNAL" CACHE BOOL " ")
  set(EMBREE_TUTORIALS OFF CACHE BOOL " ")
  set(EMBREE_STATIC_LIB ON CACHE BOOL " ")
  if(MSVC)
    set(EMBREE_STATIC_RUNTIME ON CACHE BOOL "Use the static version of the C/C++ runtime library.")
  endif()

  add_subdirectory("${EMBREE_DIR}" "embree" EXCLUDE_FROM_ALL)
endif()
#compile_igl_module("embree")
#target_link_libraries(igl_embree INTERFACE embree)
#target_include_directories(igl_embree INTERFACE ${EMBREE_DIR}/include)
#target_compile_definitions(igl_embree INTERFACE -DEMBREE_STATIC_LIB)


# Build geogram
set(THIRD_PARTY_DIR ${EXTERNAL_DEP_DIR})
include(geogram)

if(${CMAKE_SYSTEM_NAME} MATCHES "Linux")
  SET_TARGET_PROPERTIES(geogram PROPERTIES COMPILE_FLAGS -fopenmp LINK_FLAGS -fopenmp)
  target_compile_options(geogram PUBLIC    -fopenmp)
  SET(CMAKE_CXX_FLAGS "${CMAKE_CXX_FLAGS} -fopenmp")

  find_package(OpenMP REQUIRED)
  if(NOT TARGET OpenMP::OpenMP_CXX)
    target_compile_options(OpenMP_TARGET INTERFACE ${OpenMP_CXX_FLAGS})
    find_package(Threads REQUIRED)
    target_link_libraries(OpenMP_TARGET INTERFACE Threads::Threads)
    target_link_libraries(OpenMP_TARGET INTERFACE ${OpenMP_CXX_FLAGS})
  endif()
endif()



# Create the python module
npe_add_module(_pcu_internal
  BINDING_SOURCES
  ${CMAKE_CURRENT_SOURCE_DIR}/src/sample_mesh.cpp
  ${CMAKE_CURRENT_SOURCE_DIR}/src/sample_point_cloud.cpp
  ${CMAKE_CURRENT_SOURCE_DIR}/src/point_cloud_distance.cpp
  ${CMAKE_CURRENT_SOURCE_DIR}/src/lloyd.cpp
  ${CMAKE_CURRENT_SOURCE_DIR}/src/meshio.cpp
  ${CMAKE_CURRENT_SOURCE_DIR}/src/mesh_normals.cpp
  ${CMAKE_CURRENT_SOURCE_DIR}/src/point_cloud_normals.cpp
  ${CMAKE_CURRENT_SOURCE_DIR}/src/misc.cpp
  ${CMAKE_CURRENT_SOURCE_DIR}/src/morton.cpp
  ${CMAKE_CURRENT_SOURCE_DIR}/src/remove_duplicates.cpp
  ${CMAKE_CURRENT_SOURCE_DIR}/src/octree.cpp
  ${CMAKE_CURRENT_SOURCE_DIR}/src/signed_distance.cpp
  ${CMAKE_CURRENT_SOURCE_DIR}/src/closest_point_on_mesh.cpp
  ${CMAKE_CURRENT_SOURCE_DIR}/src/connected_components.cpp
  ${CMAKE_CURRENT_SOURCE_DIR}/src/ray_mesh_intersection.cpp
  ${CMAKE_CURRENT_SOURCE_DIR}/src/ray_point_cloud_intersection.cpp
  ${CMAKE_CURRENT_SOURCE_DIR}/src/smooth.cpp
  ${CMAKE_CURRENT_SOURCE_DIR}/src/manifold.cpp
  ${CMAKE_CURRENT_SOURCE_DIR}/src/curvature.cpp
  ${CMAKE_CURRENT_SOURCE_DIR}/src/sparse_voxel_grid.cpp
  ${CMAKE_CURRENT_SOURCE_DIR}/src/marching_cubes.cpp
  ${CMAKE_CURRENT_SOURCE_DIR}/src/mesh_decimate.cpp
  ${CMAKE_CURRENT_SOURCE_DIR}/src/remove_unreferenced_mesh_vertices.cpp
  ${CMAKE_CURRENT_SOURCE_DIR}/src/face_areas.cpp
  ${CMAKE_CURRENT_SOURCE_DIR}/src/fast_winding_numbers.cpp
  ${CMAKE_CURRENT_SOURCE_DIR}/src/orient_mesh_faces.cpp
  EXTRA_MODULE_FUNCTIONS
  hack_extra_bindings
  hack_extra_ray_mesh_bindings
  )

# TODO: Make common into its own library that we link statically
target_sources(_pcu_internal PUBLIC ${CMAKE_CURRENT_SOURCE_DIR}/src/common/morton_code.cpp)
target_sources(_pcu_internal PUBLIC ${CMAKE_CURRENT_SOURCE_DIR}/src/common/geogram_utils.cpp)
target_sources(_pcu_internal PUBLIC ${CMAKE_CURRENT_SOURCE_DIR}/src/common/embree_intersector.cpp)
target_sources(_pcu_internal PRIVATE ${CMAKE_CURRENT_SOURCE_DIR}/external/vcglib/wrap/ply/plylib.cpp)
# target_sources(_pcu_internal PRIVATE ${CMAKE_CURRENT_SOURCE_DIR}/external/tinyply/source/tinyply.cpp)
target_include_directories(_pcu_internal PRIVATE ${EXTERNAL_DEP_DIR}/tinyply/source)
target_include_directories(_pcu_internal PRIVATE ${CMAKE_CURRENT_SOURCE_DIR}/external/vcglib)
target_include_directories(_pcu_internal PRIVATE ${CMAKE_CURRENT_SOURCE_DIR}/src)
target_include_directories(_pcu_internal PRIVATE ${CMAKE_CURRENT_SOURCE_DIR}/external/nanoflann)
target_include_directories(_pcu_internal PRIVATE ${CMAKE_CURRENT_SOURCE_DIR}/external)
target_include_directories(_pcu_internal PRIVATE ${CMAKE_CURRENT_SOURCE_DIR}/external/igl/include)
target_include_directories(_pcu_internal PRIVATE ${EMBREE_DIR}/include)
target_link_libraries(_pcu_internal PRIVATE embree)
target_link_libraries(_pcu_internal PRIVATE geogram)
target_link_libraries(_pcu_internal PRIVATE manifold)
# target_link_libraries(_pcu_internal PRIVATE mls_utils)
if(NATIVE_SSE)
  set_target_properties(_pcu_internal PROPERTIES COMPILE_FLAGS "-fvisibility=hidden -msse3")
else()
  set_target_properties(_pcu_internal PROPERTIES COMPILE_FLAGS "-fvisibility=hidden")
endif()

if(MSVC)
  target_compile_options(_pcu_internal PRIVATE
    # Type conversion warnings. These can be fixed with some effort and possibly more verbose code.
    /wd4267 # conversion from 'size_t' to 'type', possible loss of data
    /wd4244 # conversion from 'type1' to 'type2', possible loss of data
    /wd4018 # signed/unsigned mismatch
    /wd4305 # truncation from 'double' to 'float'
    # This one is from template instantiations generated by autoexplicit.sh:
    /wd4667 # no function template defined that matches forced instantiation ()
    # This one is easy to fix, just need to switch to safe version of C functions
    /wd4996 # this function or variable may be unsafe
    # This one is when using bools in adjacency matrices
    /wd4804 #'+=': unsafe use of type 'bool' in operation
  )
endif()

find_package(OpenMP)
if(OpenMP_CXX_FOUND)
  target_link_libraries(_pcu_internal PUBLIC OpenMP::OpenMP_CXX)
endif()

if (${CMAKE_SYSTEM_NAME} MATCHES "Linux")
  target_link_libraries(_pcu_internal PUBLIC OpenMP::OpenMP_CXX)
endif()

enable_testing()
add_subdirectory(tests)
<|MERGE_RESOLUTION|>--- conflicted
+++ resolved
@@ -103,11 +103,7 @@
 if(NOT TARGET embree)
   download_dep(embree
     GIT_REPOSITORY https://github.com/embree/embree.git
-<<<<<<< HEAD
     GIT_TAG        v3.13.5
-=======
-    GIT_TAG        v3.13.4
->>>>>>> 35b9f18f
   )
 
   # Note: On macOS, building embree as a static lib can only be done with a single ISA target.
