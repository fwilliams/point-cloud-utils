# Point Cloud Utils (pcu) - A Python library for common tasks on 3D point clouds

[![Build Status](https://travis-ci.org/fwilliams/point-cloud-utils.svg?branch=master)](https://travis-ci.org/fwilliams/point-cloud-utils)
[![Build status](https://ci.appveyor.com/api/projects/status/ujv44lqbeosgl9ij/branch/master?svg=true)](https://ci.appveyor.com/project/fwilliams/point-cloud-utils/branch/master)

**Point Cloud Utils (pcu)** is a utility library providing the following functionality. See the [Examples section](#Examples) for documentation on how to use these:
 - Utility functions for reading and writing many common mesh formats (PLY, STL, OFF, OBJ, 3DS, VRML 2.0, X3D, COLLADA).
   If it can be imported into MeshLab, we can read it!
 - A series of algorithms for generating point samples on meshes:
   - Poisson-Disk-Sampling of a mesh based on "[Parallel Poisson Disk Sampling with Spectrum Analysis on Surface](http://graphics.cs.umass.edu/pubs/sa_2010.pdf)".
   - Sampling a mesh with [Lloyd's algorithm](https://en.wikipedia.org/wiki/Lloyd%27s_algorithm).
   - Monte-Carlo sampling on a mesh.
 - Utilities for downsampling point clouds:
   - To satisfy a blue noise distribution
   - On a voxel grid
 - Closest points between a point cloud and a mesh
 - Normal estimation from point clouds and triangle meshes
 - Fast k-nearest-neighbor search between point clouds (based on [nanoflann](https://github.com/jlblancoc/nanoflann)).
 - Hausdorff distances between point-clouds.
 - Chamfer distances between point-clouds.
 - Approximate Wasserstein distances between point-clouds using the [Sinkhorn](https://arxiv.org/abs/1306.0895) method.
 - Compute signed distances between a point cloud and a mesh using [Fast Winding Numbers](https://www.dgp.toronto.edu/projects/fast-winding-numbers/)
 - Compute closest points on a mesh to a point cloud
 - Deduplicating point clouds and mesh vertices
![Example of Poisson Disk Sampling](/img/blue_noise.png?raw=true "Example of Poisson Disk Sampling")

# Installation Instructions
### !!!WARNING: Currently Points to Outdated Version)!!! With `conda`
Simply run:
```
conda install -c conda-forge point_cloud_utils
```

### With `pip`
```
pip install git+git://github.com/fwilliams/point-cloud-utils
```
The following dependencies are required to install with `pip`:
* A C++ compiler supporting C++14 or later
* git

# Examples

### List of examples
- [Loading meshes and point clouds](#loading-meshes-and-point-clouds)
- [Saving meshes and point clouds](#saving-meshes-and-point-clouds)
- [Generating blue-noise samples on a mesh with Poisson-disk sampling](#generating-blue-noise-samples-on-a-mesh-with-poisson-disk-sampling)
- [Generate random samples on a mesh](#generate-random-samples-on-a-mesh)
- [Downsample a point cloud to have a blue noise distribution](#downsample-a-point-cloud-to-have-a-blue-noise-distribution)
- [Downsample a point cloud on a voxel grid](#downsample-a-point-cloud-on-a-voxel-grid)
- [Estimating normals from a point cloud](#estimating-normals-from-a-point-cloud)
- [Approximate Wasserstein (Sinkhorn) distance between two point clouds](#approximate-wasserstein-sinkhorn-distance-between-two-point-clouds)
- [Chamfer distance between two point clouds](#chamfer-distance-between-two-point-clouds)
- [Hausdorff distance between two point clouds](#hausdorff-distance-between-two-point-clouds)
- [K-nearest-neighbors between two point clouds](#k-nearest-neighbors-between-two-point-clouds)
- [Generating point samples in the square and cube with Lloyd relaxation](#generating-point-samples-in-the-square-and-cube-with-lloyd-relaxation)
- [Compute shortest signed distances to a triangle mesh with fast winding numbers](#compute-shortest-signed-distances-to-a-triangle-mesh-with-fast-winding-numbers)
- [Compute closest points on a mesh](#compute-closest-points-on-a-mesh)
- [Deduplicating point clouds and meshes](#deduplicating-point-clouds-and-meshes)

### Loading meshes and point clouds
Point-Cloud-Utils supports reading many common mesh formats (PLY, STL, OFF, OBJ, 3DS, VRML 2.0, X3D, COLLADA).
If it can be imported into MeshLab, we can read it! The type of file is inferred from its file extension.

If you only need a few attributes of a point cloud or mesh, the quickest way to load a mesh is using one of
the `read_mesh_*` utility functions
```python
import point_cloud_utils as pcu

# Load vertices and faces for a mesh
v, f = pcu.load_mesh_vf("path/to/mesh")

# Load vertices and per-vertex normals
v, n = pcu.load_mesh_vn("path/to/mesh")

# Load vertices, per-vertex normals, and per-vertex-colors
v, n, c = pcu.load_mesh_vnc("path/to/mesh")

# Load vertices, faces, and per-vertex normals
v, f, n = pcu.load_mesh_vfn("path/to/mesh")

# Load vertices, faces, per-vertex normals, and per-vertex colors
v, f, n, c = pcu.load_mesh_vfnc("path/to/mesh")
```

For meshes and point clouds with more complex attributes, use `load_triangle_mesh` which returns a `TriangleMesh`
object.

```python
import point_cloud_utils as pcu

# mesh is a lightweight TriangleMesh container object holding mesh vertices, faces, and their attributes.
# Any attributes which aren't loaded (because they aren't present in the file) are set to None.
# The data in TriangleMesh is layed out as follows (run help(pcu.TriangleMesh) for more details):
# TriangleMesh:
#   vertex_data:
#       positions: [V, 3]-shaped numpy array of per-vertex positions
#       normals: [V, 3]-shaped numpy array of per-vertex normals (or None)
#       texcoords: [V, 2]-shaped numpy array of per-vertex uv coordinates (or None)
#       tex_ids: [V,]-shaped numpy array of integer indices into TriangleMesh.textures indicating which texture to
#                use at this vertex (or None)
#       colors: [V, 4]-shaped numpy array of per-vertex RBGA colors in [0.0, 1.0] (or None)
#       radius: [V,]-shaped numpy array of per-vertex curvature radii (or None)
#       quality: [V,]-shaped numpy array of per-vertex quality measures (or None)
#       flags: [V,]-shaped numpy array of 32-bit integer flags per vertex (or None)
#   face_data:
#       vertex_ids: [F, 3]-shaped numpy array of integer face indices into TrianglMesh.vertex_data.positions
#       normals: [F, 3]-shaped numpy array of per-face normals (or None)
#       colors: [F, 4]-shaped numpy array of per-face RBGA colors in [0.0, 1.0] (or None)
#       quality: [F,]-shaped numpy array of per-face quality measures (or None)
#       flags: [F,]-shaped numpy array of 32-bit integer flags per face (or None)
#
#       wedge_colors: [F, 3, 4]-shaped numpy array of per-wedge RBGA colors in [0.0, 1.0] (or None)
#       wedge_normals: [F, 3, 3]-shaped numpy array of per-wedge normals (or None)
#       wedge_texcoords: [F, 3, 2]-shaped numpy array of per-wedge] uv coordinates (or None)
#       wedge_tex_ids: [F, 3]-shaped numpy array of integer indices into TriangleMesh.textures indicating which
#                      texture to use at this wedge (or None)
#   textures: A list of paths to texture image files for this mesh
#   normal_maps: A list of paths to texture image files for this mesh
mesh = pcu.load_triangle_mesh("path/to/mesh")

# You can also load a mesh directly using the TriangleMesh class
mesh = pcu.TriangleMesh("path/to/mesh")
```

For meshes and point clouds with more complex attributes, use `save_triangle_mesh` which accepts a whole host of named
arguments which control the attributes to save.
```python
# save_triangle_mesh accepts a path to save to (The type of mesh  saved is determined by the file extesion),
# an array of mesh vertices of shape [V, 3], and optional arguments specifying faces, per-mesh attributes,
# per-face attributes and per-wedge attributes:
#   filename    : Path to the mesh to save. The type of file will be determined from the file extension.
#   v           : [V, 3]-shaped numpy array of per-vertex positions
#   f           : [F, 3]-shaped numpy array of integer face indices into TrianglMesh.vertex_data.positions (or None)
#   vn          : [V, 3]-shaped numpy array of per-vertex normals (or None)
#   vt          : [V, 2]-shaped numpy array of per-vertex uv coordinates (or None)
#   vc          : [V, 4]-shaped numpy array of per-vertex RBGA colors in [0.0, 1.0] (or None)
#   vq          : [V,]-shaped numpy array of per-vertex quality measures (or None)
#   vr          : [V,]-shaped numpy array of per-vertex curvature radii (or None)
#   vti         : [V,]-shaped numpy array of integer indices into TriangleMesh.textures indicating which texture to
#                 use at this vertex (or None)
#   vflags      : [V,]-shaped numpy array of 32-bit integer flags per vertex (or None)
#   fn          : [F, 3]-shaped numpy array of per-face normals (or None)
#   fc          : [F, 4]-shaped numpy array of per-face RBGA colors in [0.0, 1.0] (or None)
#   fq          : [F,]-shaped numpy array of per-face quality measures (or None)
#   fflags      : [F,]-shaped numpy array of 32-bit integer flags per face (or None)
#   wc          : [F, 3, 4]-shaped numpy array of per-wedge RBGA colors in [0.0, 1.0] (or None)
#   wn          : [F, 3, 3]-shaped numpy array of per-wedge normals (or None)
#   wt          : [F, 3, 2]-shaped numpy array of per-wedge] uv coordinates (or None)
#   wti         : [F, 3]-shaped numpy array of integer indices into TriangleMesh.textures indicating which
#   textures    : A list of paths to texture image files for this mesh
#   normal_maps : A list of paths to texture image files for this mesh
pcu.save_triangle_mesh("path/to/mesh", v=v, f=f, vn=vertex_normals, vc=vertex_colors, fn=face_normals)

# You can also directly save a pcu.TrianglMesh object
mesh.save("path/to/mesh")
```



### Saving meshes and point clouds
Point-Cloud-Utils supports writing many common mesh formats (PLY, STL, OFF, OBJ, 3DS, VRML 2.0, X3D, COLLADA).
If it can be imported into MeshLab, we can read it! The type of file is inferred from its file extension.

If you only need to write few attributes of a point cloud or mesh, the quickest way to use the `save_mesh_*` functions
```python
import point_cloud_utils as pcu

# Assume v, f, n, c are numpy arrays
# where
#   v are the mesh vertices of shape [V, 3]
#   f are the mesh face indices into v of shape [F, 3]
#   n are the mesh per-vertex normals of shape [V, 3]
#   c are the mesh per-vertex colors of shape [V, 4]

# Save mesh vertices and faces
pcu.save_mesh_vf("path/to/mesh", v, f)

# Save mesh vertices and per-vertex normals
v, n = pcu.save_mesh_vn("path/to/mesh", v, n)

# Save mesh vertices, per-vertex normals, and per-vertex-colors
v, n, c = pcu.save_mesh_vnc("path/to/mesh", v, n, c)

# Save mesh vertices, faces, and per-vertex normals
v, f, n = pcu.save_mesh_vfn("path/to/mesh", v, f, n)

# Save vertices, faces, per-vertex normals, and per-vertex colors
v, f, n, c = pcu.save_mesh_vfnc("path/to/mesh", v, f, n, c)
```



### Generating blue-noise samples on a mesh with Poisson-disk sampling
Generate 10000 samples on a mesh with poisson disk samples
```python
import point_cloud_utils as pcu
import numpy as np

# v is a nv by 3 NumPy array of vertices
# f is an nf by 3 NumPy array of face indexes into v
# n is a nv by 3 NumPy array of vertex normals
v, f, n = pcu.load_mesh_vfn("my_model.ply")

# Generate 10000 samples on a mesh with poisson disk samples
# f_i are the face indices of each sample and bc are barycentric coordinates of the sample within a face
f_i, bc = pcu.sample_mesh_poisson_disk(v, f, n, 10000)

# Use the face indices and barycentric coordinate to compute sample positions and normals
v_poisson = pcu.interpolate_barycentric_coords(f, fi, bc, v)
n_poisson = pcu.interpolate_barycentric_coords(f, fi, bc, n)
```

Generate blue noise samples on a mesh separated by approximately 0.01 times the bounding box diagonal
```python
import point_cloud_utils as pcu
import numpy as np
# v is a nv by 3 NumPy array of vertices
# f is an nf by 3 NumPy array of face indexes into v
# n is a nv by 3 NumPy array of vertex normals
v, f, n = pcu.load_mesh_vfn("my_model.ply")


# Generate samples on a mesh with poisson disk samples seperated by approximately 0.01 times
# the length of the bounding box diagonal
bbox = np.max(v, axis=0) - np.min(v, axis=0)
bbox_diag = np.linalg.norm(bbox)

# f_i are the face indices of each sample and bc are barycentric coordinates of the sample within a face
f_i, bc = pcu.sample_mesh_poisson_disk(v, f, n, 10000)

# Use the face indices and barycentric coordinate to compute sample positions and normals
<<<<<<< HEAD
v_sampled = (v[f[f_i]] * bc[:, :, np.newaxis]).sum(1)
n_sampled = (n[f[f_i]] * bc[:, :, np.newaxis]).sum(1)

=======
v_sampled = pcu.interpolate_barycentric_coords(f, fi, bc, v)
n_sampled = pcu.interpolate_barycentric_coords(f, fi, bc, n)
    
>>>>>>> 6ceae3ca
```

### Generate random samples on a mesh
```python
import point_cloud_utils as pcu
import numpy as np

# v is a nv by 3 NumPy array of vertices
# f is an nf by 3 NumPy array of face indexes into v
# n is a nv by 3 NumPy array of vertex normals
v, f, n = pcu.load_mesh_vfn("my_model.ply")

# Generate random samples on the mesh (v, f, n)
# f_idx are the face indices of each sample and bc are barycentric coordinates of the sample within a face
f_idx, bc = pcu.sample_mesh_random(v, f, num_samples=v.shape[0] * 40)

# Use the face indices and barycentric coordinate to compute sample positions and normals
v_sampled = pcu.interpolate_barycentric_coords(f, fi, bc, v)
n_sampled = pcu.interpolate_barycentric_coords(f, fi, bc, n)
```

### Downsample a point cloud to have a blue noise distribution
```python
import point_cloud_utils as pcu
import numpy as np

# v is a nv by 3 NumPy array of vertices
# n is a nv by 3 NumPy array of vertex normals
v, n = pcu.load_mesh_vn("my_model.ply")

# Downsample a point cloud by approximately 50% so that the sampled points approximately
# follow a blue noise distribution
# idx is an array of integer indices into v indicating which samples to keep
idx = pcu.downsample_point_cloud_poisson_disk(v, num_samples=int(0.5*v.shape[0]))

# Use the indices to get the sample positions and normals
v_sampled = v[idx]
n_sampled = n[idx]
```

### Downsample a point cloud on a voxel grid
Simple downsampling within the bounding box of a point cloud
```python
import point_cloud_utils as pcu
import numpy as np

# v is a nv by 3 NumPy array of vertices
# n is a nv by 3 NumPy array of vertex normals
# n is a nv by 4 NumPy array of vertex colors
v, n, c = pcu.load_mesh_vnc("my_model.ply")

# We'll use a voxel grid with 128 voxels per axis
num_voxels_per_axis = 128

# Size of the axis aligned bounding box of the point cloud
bbox_size = v.max(0) - v.min(0)

# The size per-axis of a single voxel
sizeof_voxel = bbox_size / num_voxels_per_axis

# Downsample a point cloud on a voxel grid so there is at most one point per voxel.
# Multiple points, normals, and colors within a voxel cell are averaged together.
v_sampled, n_sampled, c_sampled = pcu.downsample_point_cloud_voxel_grid(sizeof_voxel, v, n, c)
```

Specifying the location of the voxel grid in space (e.g. to only consider points wihtin a sub-region of the point cloud)
```python
import point_cloud_utils as pcu
import numpy as np

# v is a nv by 3 NumPy array of vertices
# n is a nv by 3 NumPy array of vertex normals
# n is a nv by 4 NumPy array of vertex colors
v, n, c = pcu.load_mesh_vnc("my_model.ply")

# We'll use a voxel grid with 128 voxels per axis
num_voxels_per_axis = 128

# Size of the axis aligned bounding box of the point cloud
bbox_size = v.max(0) - v.min(0)

# Let's say we only want to consider points in the top right corner of the bounding box
domain_min = v.min(0) + bbox_size / 2.0
domain_max = v.min(0) + bbox_size

# The size per-axis of a single voxel
sizeof_voxel = bbox_size / num_voxels_per_axis

# Downsample a point cloud on a voxel grid so there is at most one point per voxel.
# Multiple points, normals, and colors within a voxel cell are averaged together.
# min_bound and max_bound specify a bounding box in which we will downsample points
v_sampled, n_sampled, c_sampled = pcu.downsample_point_cloud_voxel_grid(sizeof_voxel, v, n, c,
                                                                        min_bound=domain_min, max_bound=domain_max)
```


Discarding voxels with too few points
```python
import point_cloud_utils as pcu
import numpy as np

# v is a nv by 3 NumPy array of vertices
# n is a nv by 3 NumPy array of vertex normals
# n is a nv by 4 NumPy array of vertex colors
v, n, c = pcu.load_mesh_vnc("my_model.ply")

# We'll use a voxel grid with 128 voxels per axis
num_voxels_per_axis = 128

# Size of the axis aligned bounding box of the point cloud
bbox_size = v.max(0) - v.min(0)

# The size per-axis of a single voxel
sizeof_voxel = bbox_size / num_voxels_per_axis

# We will throw away points within voxel cells containing fewer than 3 points
min_points_per_voxel = 3

# Downsample a point cloud on a voxel grid so there is at most one point per voxel.
# Multiple points, normals, and colors within a voxel cell are averaged together.
v_sampled, n_sampled, c_sampled = pcu.downsample_point_cloud_voxel_grid(sizeof_voxel, v, n, c,
                                                                        min_points_per_voxel=min_points_per_voxel)
```

### Compute closest points on a mesh
```python
import point_cloud_utils as pcu

# v is a nv by 3 NumPy array of vertices
v, f = pcu.load_mesh_vf("my_model.ply")

# Generate 1000 random query points. We will find the closest point on the mesh for each of these
p = np.random.rand(1000, 3)

# For each query point, find the closest point on the mesh.
# Here:
#  - d is an array of closest distances for each query point with shape (1000,)
#  - fi is an array of closest face indices for each point with shape (1000,)
#  - bc is an array of barycentric coordinates within each face (shape (1000, 3)
#    of the closest point for each query point
d, fi, bc = pcu.closest_points_on_mesh(p, v, f)

# Convert barycentric coordinates to 3D positions
closest_points = pcu.interpolate_barycentric_coords(f, fi, bc, v)
```

### Estimating normals from a point cloud
```python
import point_cloud_utils as pcu

# v is a nv by 3 NumPy array of vertices
v = pcu.load_mesh_v("my_model.ply")

# Estimate a normal at each point (row of v) using its k nearest neighbors
n = pcu.estimate_point_cloud_normals(n, k=16)
```


### Approximate Wasserstein (Sinkhorn) distance between two point clouds
```python
import point_cloud_utils as pcu
import numpy as np

# a and b are arrays where each row contains a point
# Note that the point sets can have different sizes (e.g [100, 3], [111, 3])
a = np.random.rand(100, 3)
b = np.random.rand(100, 3)

# M is a 100x100 array where each entry  (i, j) is the squared distance between point a[i, :] and b[j, :]
M = pcu.pairwise_distances(a, b)

# w_a and w_b are masses assigned to each point. In this case each point is weighted equally.
w_a = np.ones(a.shape[0])
w_b = np.ones(b.shape[0])

# P is the transport matrix between a and b, eps is a regularization parameter, smaller epsilons lead to
# better approximation of the true Wasserstein distance at the expense of slower convergence
P = pcu.sinkhorn(w_a, w_b, M, eps=1e-3)

# To get the distance as a number just compute the frobenius inner product <M, P>
sinkhorn_dist = (M*P).sum()
```

### Chamfer distance between two point clouds
```python
import point_cloud_utils as pcu
import numpy as np

# a and b are arrays where each row contains a point
# Note that the point sets can have different sizes (e.g [100, 3], [111, 3])
a = np.random.rand(100, 3)
b = np.random.rand(100, 3)

chamfer_dist = pcu.chamfer_distance(a, b)
```

### Hausdorff distance between two point clouds
```python
import point_cloud_utils as pcu
import numpy as np

# Generate two random point sets
a = np.random.rand(1000, 3)
b = np.random.rand(500, 3)

# Compute one-sided squared Hausdorff distances
hausdorff_a_to_b = pcu.one_sided_hausdorff_distance(a, b)
hausdorff_b_to_a = pcu.one_sided_hausdorff_distance(b, a)

# Take a max of the one sided squared  distances to get the two sided Hausdorff distance
hausdorff_dist = pcu.hausdorff_distance(a, b)

# Find the index pairs of the two points with maximum shortest distancce
hausdorff_b_to_a, idx_b, idx_a = pcu.one_sided_hausdorff_distance(b, a, return_index=True)
assert np.abs(np.sum((a[idx_a] - b[idx_b])**2) - hausdorff_b_to_a) < 1e-5, "These values should be almost equal"

# Find the index pairs of the two points with maximum shortest distancce
hausdorff_dist, idx_b, idx_a = pcu.hausdorff_distance(b, a, return_index=True)
assert np.abs(np.sum((a[idx_a] - b[idx_b])**2) - hausdorff_dist) < 1e-5, "These values should be almost equal"

```

### K-nearest-neighbors between two point clouds
```python
import point_cloud_utils as pcu
import numpy as np

# Generate two random point sets
a = np.random.rand(1000, 3)
b = np.random.rand(500, 3)

# dists_a_to_b is of shape (a.shape[0],) and contains the shortest squared distance
# between each point in a and the points in b
# corrs_a_to_b is of shape (a.shape[0],) and contains the index into b of the
# closest point for each point in a
dists_a_to_b, corrs_a_to_b = pcu.shortest_distance_pairs(a, b)
```

### Generating point samples in the square and cube with Lloyd relaxation
```python
import point_cloud_utils as pcu

# v is a nv by 3 NumPy array of vertices
# f is an nf by 3 NumPy array of face indexes into v
v, f = pcu.load_mesh_vf("my_model.ply")

# Generate 1000 points on the mesh with Lloyd's algorithm
samples = pcu.sample_mesh_lloyd(v, f, 1000)

# Generate 100 points on the unit square with Lloyd's algorithm
samples_2d = pcu.lloyd_2d(100)

# Generate 100 points on the unit cube with Lloyd's algorithm
samples_3d = pcu.lloyd_3d(100)
```

### Compute shortest signed distances to a triangle mesh with [fast winding numbers](https://www.dgp.toronto.edu/projects/fast-winding-numbers/)
```python
import point_cloud_utils as pcu

# v is a nv by 3 NumPy array of vertices
# f is an nf by 3 NumPy array of face indexes into v
v, f = pcu.load_mesh_vf("my_model.ply")

<<<<<<< HEAD
# Generate 1000 points in the volume around the mesh. We'll compute the signed distance to the mesh at each of these points
pts = np.random.rand(1000, 3) * (v.max(0) - v.min(0)) + v.min(0)
=======
# Generate 1000 points in the volume around the mesh. We'll compute the signed distance to the
# mesh at each of these points
pts = np.random.rand(1000, 3) * (v.max(0) - v.min(0)) + v.min(0)

# Compute the sdf, the index of the closest face in the mesh, and the barycentric coordinates of
# closest point on the mesh, for each point in pts
sdfs, face_ids, barycentric_coords = pcu.signed_distance_to_mesh(pts, v, f)
```


### Deduplicating Point Clouds and Meshes
#### Point Clouds:
```python
import point_cloud_utils as pcu

# p is a (n, 3)-shaped array of points (one per row)
# p is a (n, 3)-shaped array of normals at each point
p, n = pcu.load_mesh_vn("my_pcloud.ply")
>>>>>>> 6ceae3ca

# Treat any points closer than 1e-7 apart as the same point
# idx_i is an array of indices such that p_dedup = p[idx_i]
# idx_j is an array of indices such that p = p_dedup[idx_j]
p_dedup, idx_i, idx_j  = deduplicate_point_cloud(p, 1e-7)

# Use idx_i to deduplicate the normals
n_dedup = n[idx_i]
```

#### Meshes:
```python
# v is a (nv, 3)-shaped NumPy array of vertices
# f is an (nf, 3)-shaped NumPy array of face indexes into v
# c is a (nv, 4)-shaped numpy array of per-vertex colors
v, f, c = pcu.load_mesh_vfc("my_model.ply")

# Treat any points closer than 1e-7 apart as the same point
# idx_i is an array of indices such that v_dedup = v[idx_i]
# idx_j is an array of indices such that v = v_dedup[idx_j]
v_dedup, f_dedup, idx_i, idx_j = pcu.deduplicate_mesh_vertices(v, f, 1e-7)

# Use idx_i to deduplicate the colors
c_dedup = c[idx_i]
```


<|MERGE_RESOLUTION|>--- conflicted
+++ resolved
@@ -230,15 +230,8 @@
 f_i, bc = pcu.sample_mesh_poisson_disk(v, f, n, 10000)
 
 # Use the face indices and barycentric coordinate to compute sample positions and normals
-<<<<<<< HEAD
-v_sampled = (v[f[f_i]] * bc[:, :, np.newaxis]).sum(1)
-n_sampled = (n[f[f_i]] * bc[:, :, np.newaxis]).sum(1)
-
-=======
 v_sampled = pcu.interpolate_barycentric_coords(f, fi, bc, v)
 n_sampled = pcu.interpolate_barycentric_coords(f, fi, bc, n)
-    
->>>>>>> 6ceae3ca
 ```
 
 ### Generate random samples on a mesh
@@ -503,10 +496,6 @@
 # f is an nf by 3 NumPy array of face indexes into v
 v, f = pcu.load_mesh_vf("my_model.ply")
 
-<<<<<<< HEAD
-# Generate 1000 points in the volume around the mesh. We'll compute the signed distance to the mesh at each of these points
-pts = np.random.rand(1000, 3) * (v.max(0) - v.min(0)) + v.min(0)
-=======
 # Generate 1000 points in the volume around the mesh. We'll compute the signed distance to the
 # mesh at each of these points
 pts = np.random.rand(1000, 3) * (v.max(0) - v.min(0)) + v.min(0)
@@ -525,7 +514,6 @@
 # p is a (n, 3)-shaped array of points (one per row)
 # p is a (n, 3)-shaped array of normals at each point
 p, n = pcu.load_mesh_vn("my_pcloud.ply")
->>>>>>> 6ceae3ca
 
 # Treat any points closer than 1e-7 apart as the same point
 # idx_i is an array of indices such that p_dedup = p[idx_i]
